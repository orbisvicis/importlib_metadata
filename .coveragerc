[run]
omit =
	# leading `*/` for pytest-dev/pytest-cov#456
	*/.tox/*
<<<<<<< HEAD
	*/pep517-build-env-*
	tests/*
	prepare/*
	*/_itertools.py
	exercises.py
	*/pip-run-*
=======
disable_warnings =
	couldnt-parse
>>>>>>> 56cdf46a

[report]
show_missing = True<|MERGE_RESOLUTION|>--- conflicted
+++ resolved
@@ -2,17 +2,14 @@
 omit =
 	# leading `*/` for pytest-dev/pytest-cov#456
 	*/.tox/*
-<<<<<<< HEAD
 	*/pep517-build-env-*
 	tests/*
 	prepare/*
 	*/_itertools.py
 	exercises.py
 	*/pip-run-*
-=======
 disable_warnings =
 	couldnt-parse
->>>>>>> 56cdf46a
 
 [report]
 show_missing = True