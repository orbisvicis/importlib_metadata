--- conflicted
+++ resolved
@@ -25,15 +25,10 @@
 
 [options.packages.find]
 exclude =
-<<<<<<< HEAD
-	tests*
-	docs
-=======
 	build*
 	dist*
 	docs*
 	tests*
->>>>>>> 7fe4ab82
 
 [options.extras_require]
 testing =
