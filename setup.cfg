--- conflicted
+++ resolved
@@ -19,12 +19,8 @@
 include_package_data = true
 python_requires = >=3.6
 install_requires =
-<<<<<<< HEAD
 	zipp>=0.5
 	typing-extensions>=3.6.4; python_version < "3.8"
-setup_requires = setuptools_scm[toml] >= 3.4.1
-=======
->>>>>>> 1b165200
 
 [options.packages.find]
 exclude =
