[metadata]
<<<<<<< HEAD
license_files =
	LICENSE
name = importlib_metadata
=======
name = skeleton
>>>>>>> 719a7ced
author = Jason R. Coombs
author_email = jaraco@jaraco.com
description = Read metadata from Python packages
long_description = file:README.rst
url = https://github.com/python/importlib_metadata
classifiers =
	Development Status :: 5 - Production/Stable
	Intended Audience :: Developers
	License :: OSI Approved :: Apache Software License
	Programming Language :: Python :: 3
	Programming Language :: Python :: 3 :: Only

[options]
packages = find_namespace:
include_package_data = true
python_requires = >=3.6
install_requires =
	zipp>=0.5
	typing-extensions>=3.6.4; python_version < "3.8"

[options.packages.find]
exclude =
	build*
	dist*
	docs*
	tests*
	prepare*

[options.extras_require]
testing =
	# upstream
	pytest >= 4.6
	pytest-checkdocs >= 2.4
	pytest-flake8
	pytest-black >= 0.3.7; \
		# workaround for jaraco/skeleton#22
		python_implementation != "PyPy"
	pytest-cov
	pytest-mypy; \
		# workaround for jaraco/skeleton#22
		python_implementation != "PyPy"
	pytest-enabler >= 1.0.1

	# local
	importlib_resources>=1.3; python_version < "3.9"
	packaging
	pep517
	pyfakefs
	flufl.flake8
	pytest-perf >= 0.9.2

docs =
	# upstream
	sphinx
	jaraco.packaging >= 8.2
	rst.linker >= 1.9

	# local

perf =
	ipython

[options.entry_points]<|MERGE_RESOLUTION|>--- conflicted
+++ resolved
@@ -1,11 +1,5 @@
 [metadata]
-<<<<<<< HEAD
-license_files =
-	LICENSE
 name = importlib_metadata
-=======
-name = skeleton
->>>>>>> 719a7ced
 author = Jason R. Coombs
 author_email = jaraco@jaraco.com
 description = Read metadata from Python packages
