import re
import pickle
import unittest
import importlib
import importlib_metadata
import pyfakefs.fake_filesystem_unittest as ffs

from . import fixtures
from importlib_metadata import (
    Distribution,
    EntryPoint,
    PackageNotFoundError,
    _unique,
    distributions,
    entry_points,
    metadata,
    packages_distributions,
    version,
)


class BasicTests(fixtures.DistInfoPkg, unittest.TestCase):
    version_pattern = r'\d+\.\d+(\.\d)?'

    def test_retrieves_version_of_self(self):
        dist = Distribution.from_name('distinfo-pkg')
        assert isinstance(dist.version, str)
        assert re.match(self.version_pattern, dist.version)

    def test_for_name_does_not_exist(self):
        with self.assertRaises(PackageNotFoundError):
            Distribution.from_name('does-not-exist')

    def test_package_not_found_mentions_metadata(self):
        """
        When a package is not found, that could indicate that the
        package is not installed or that it is installed without
        metadata. Ensure the exception mentions metadata to help
        guide users toward the cause. See #124.
        """
        with self.assertRaises(PackageNotFoundError) as ctx:
            Distribution.from_name('does-not-exist')

        assert "metadata" in str(ctx.exception)

    def test_abc_enforced(self):
        with self.assertRaises(TypeError):
            type('DistributionSubclass', (Distribution,), {})()

    @fixtures.parameterize(
        dict(name=None),
        dict(name=''),
    )
    def test_invalid_inputs_to_from_name(self, name):
        with self.assertRaises(Exception):
            Distribution.from_name(name)


class ImportTests(fixtures.DistInfoPkg, unittest.TestCase):
    def test_import_nonexistent_module(self):
        # Ensure that the MetadataPathFinder does not crash an import of a
        # non-existent module.
        with self.assertRaises(ImportError):
            importlib.import_module('does_not_exist')

    def test_resolve(self):
        ep = entry_points(group='entries')['main']
        self.assertEqual(ep.load().__name__, "main")

    def test_entrypoint_with_colon_in_name(self):
        ep = entry_points(group='entries')['ns:sub']
        self.assertEqual(ep.value, 'mod:main')

    def test_resolve_without_attr(self):
        ep = EntryPoint(
            name='ep',
            value='importlib_metadata',
            group='grp',
        )
        assert ep.load() is importlib_metadata


class NameNormalizationTests(fixtures.OnSysPath, fixtures.SiteDir, unittest.TestCase):
    @staticmethod
    def make_pkg(name):
        """
        Create minimal metadata for a dist-info package with
        the indicated name on the file system.
        """
        return {
            f'{name}.dist-info': {
                'METADATA': 'VERSION: 1.0\n',
            },
        }

    def test_dashes_in_dist_name_found_as_underscores(self):
        """
        For a package with a dash in the name, the dist-info metadata
        uses underscores in the name. Ensure the metadata loads.
        """
        fixtures.build_files(self.make_pkg('my_pkg'), self.site_dir)
        assert version('my-pkg') == '1.0'

    def test_dist_name_found_as_any_case(self):
        """
        Ensure the metadata loads when queried with any case.
        """
        pkg_name = 'CherryPy'
        fixtures.build_files(self.make_pkg(pkg_name), self.site_dir)
        assert version(pkg_name) == '1.0'
        assert version(pkg_name.lower()) == '1.0'
        assert version(pkg_name.upper()) == '1.0'

    def test_unique_distributions(self):
        """
        Two distributions varying only by non-normalized name on
        the file system should resolve as the same.
        """
        fixtures.build_files(self.make_pkg('abc'), self.site_dir)
        before = list(_unique(distributions()))

        alt_site_dir = self.fixtures.enter_context(fixtures.tempdir())
        self.fixtures.enter_context(self.add_sys_path(alt_site_dir))
        fixtures.build_files(self.make_pkg('ABC'), alt_site_dir)
        after = list(_unique(distributions()))

        assert len(after) == len(before)


class NonASCIITests(fixtures.OnSysPath, fixtures.SiteDir, unittest.TestCase):
    @staticmethod
    def pkg_with_non_ascii_description(site_dir):
        """
        Create minimal metadata for a package with non-ASCII in
        the description.
        """
        contents = {
            'portend.dist-info': {
                'METADATA': 'Description: pôrˈtend',
            },
        }
        fixtures.build_files(contents, site_dir)
        return 'portend'

    @staticmethod
    def pkg_with_non_ascii_description_egg_info(site_dir):
        """
        Create minimal metadata for an egg-info package with
        non-ASCII in the description.
        """
        contents = {
            'portend.dist-info': {
                'METADATA': """
                Name: portend

                pôrˈtend""",
            },
        }
        fixtures.build_files(contents, site_dir)
        return 'portend'

    def test_metadata_loads(self):
        pkg_name = self.pkg_with_non_ascii_description(self.site_dir)
        meta = metadata(pkg_name)
        assert meta['Description'] == 'pôrˈtend'

    def test_metadata_loads_egg_info(self):
        pkg_name = self.pkg_with_non_ascii_description_egg_info(self.site_dir)
        meta = metadata(pkg_name)
        assert meta['Description'] == 'pôrˈtend'


class DiscoveryTests(
    fixtures.EggInfoPkg,
    fixtures.EggInfoPkgPipInstalledNoModules,
    fixtures.EggInfoPkgSourcesFallback,
    fixtures.DistInfoPkg,
    unittest.TestCase,
):
    def test_package_discovery(self):
        dists = list(distributions())
        assert all(isinstance(dist, Distribution) for dist in dists)
        assert any(dist.metadata['Name'] == 'egginfo-pkg' for dist in dists)
        assert any(dist.metadata['Name'] == 'empty_egg-pkg' for dist in dists)
        assert any(dist.metadata['Name'] == 'starved_egg-pkg' for dist in dists)
        assert any(dist.metadata['Name'] == 'distinfo-pkg' for dist in dists)

    def test_invalid_usage(self):
        with self.assertRaises(ValueError):
            list(distributions(context='something', name='else'))


class DirectoryTest(fixtures.OnSysPath, fixtures.SiteDir, unittest.TestCase):
    def test_egg_info(self):
        # make an `EGG-INFO` directory that's unrelated
        self.site_dir.joinpath('EGG-INFO').mkdir()
        # used to crash with `IsADirectoryError`
        with self.assertRaises(PackageNotFoundError):
            version('unknown-package')

    def test_egg(self):
        egg = self.site_dir.joinpath('foo-3.6.egg')
        egg.mkdir()
        with self.add_sys_path(egg):
            with self.assertRaises(PackageNotFoundError):
                version('foo')


class MissingSysPath(fixtures.OnSysPath, unittest.TestCase):
    site_dir = '/does-not-exist'

    def test_discovery(self):
        """
        Discovering distributions should succeed even if
        there is an invalid path on sys.path.
        """
        importlib_metadata.distributions()


class InaccessibleSysPath(fixtures.OnSysPath, ffs.TestCase):
    site_dir = '/access-denied'

    def setUp(self):
        super().setUp()
        self.setUpPyfakefs()
        self.fs.create_dir(self.site_dir, perm_bits=000)

    def test_discovery(self):
        """
        Discovering distributions should succeed even if
        there is an invalid path on sys.path.
        """
        list(importlib_metadata.distributions())


class TestEntryPoints(unittest.TestCase):
    def __init__(self, *args):
        super().__init__(*args)
        self.ep = importlib_metadata.EntryPoint(
            name='name', value='value', group='group'
        )

    def test_entry_point_pickleable(self):
        revived = pickle.loads(pickle.dumps(self.ep))
        assert revived == self.ep

    def test_positional_args(self):
        """
        Capture legacy (namedtuple) construction, discouraged.
        """
        EntryPoint('name', 'value', 'group')

    def test_immutable(self):
        """EntryPoints should be immutable"""
        with self.assertRaises(AttributeError):
            self.ep.name = 'badactor'

    def test_repr(self):
        assert 'EntryPoint' in repr(self.ep)
        assert 'name=' in repr(self.ep)
        assert "'name'" in repr(self.ep)

    def test_hashable(self):
        """EntryPoints should be hashable"""
        hash(self.ep)

    def test_module(self):
        assert self.ep.module == 'value'

    def test_attr(self):
        assert self.ep.attr is None

    def test_sortable(self):
        """
        EntryPoint objects are sortable, but result is undefined.
        """
        sorted(
            [
                EntryPoint(name='b', value='val', group='group'),
                EntryPoint(name='a', value='val', group='group'),
            ]
        )


class FileSystem(
    fixtures.OnSysPath, fixtures.SiteDir, fixtures.FileBuilder, unittest.TestCase
):
    def test_unicode_dir_on_sys_path(self):
        """
        Ensure a Unicode subdirectory of a directory on sys.path
        does not crash.
        """
        fixtures.build_files(
            {self.unicode_filename(): {}},
            prefix=self.site_dir,
        )
        list(distributions())


class PackagesDistributionsPrebuiltTest(fixtures.ZipFixtures, unittest.TestCase):
    def test_packages_distributions_example(self):
        self._fixture_on_path('example-21.12-py3-none-any.whl')
        assert packages_distributions()['example'] == ['example']

    def test_packages_distributions_example2(self):
        """
        Test packages_distributions on a wheel built
        by trampolim.
        """
        self._fixture_on_path('example2-1.0.0-py3-none-any.whl')
        assert packages_distributions()['example2'] == ['example2']


class PackagesDistributionsTest(
    fixtures.EggInfoPkg,
    fixtures.EggInfoPkgPipInstalledNoModules,
    fixtures.EggInfoPkgSourcesFallback,
    fixtures.OnSysPath,
    fixtures.SiteDir,
    unittest.TestCase,
):
    def test_packages_distributions_neither_toplevel_nor_files(self):
        """
        Test a package built without 'top-level.txt' or a file list.
        """
        fixtures.build_files(
            {
                'trim_example-1.0.0.dist-info': {
                    'METADATA': """
                Name: trim_example
                Version: 1.0.0
                """,
                }
            },
            prefix=self.site_dir,
        )
        packages_distributions()

<<<<<<< HEAD
    def test_packages_distributions_on_eggs(self):
        """
        Test old-style egg packages with a variation of 'top_level.txt',
        'SOURCES.txt', and 'installed-files.txt', available.
        """
        distributions = packages_distributions()

        def import_names_from_package(package_name):
            return {
                import_name
                for import_name, package_names in distributions.items()
                if package_name in package_names
            }

        # egginfo-pkg declares one import ('mod') via top_level.txt
        assert import_names_from_package('egginfo-pkg') == {'mod'}

        # empty_egg-pkg should not be associated with any import names
        # (top_level.txt is empty, and installed-files.txt has no .py files)
        assert import_names_from_package('empty_egg-pkg') == set()

        # starved_egg-pkg has one import ('starved_egg_pkg') inferred
        # from SOURCES.txt (top_level.txt is missing)
        assert import_names_from_package('starved_egg-pkg') == {'starved_egg_pkg'}
=======
    def test_packages_distributions_all_module_types(self):
        """
        Test top-level modules detected on a package without 'top-level.txt'.
        """
        suffixes = importlib.machinery.all_suffixes()
        fixtures.build_files(
            {
                'all_distributions-1.0.0.dist-info': {
                    'METADATA': """
                        Name: all_distributions
                        Version: 1.0.0
                    """,
                    'RECORD': ''.join(
                        f'{i}-top-level{suffix},,\n'
                        f'{i}-in-namespace/mod{suffix},,\n'
                        f'{i}-in-package/__init__.py,,\n'
                        f'{i}-in-package/mod{suffix},,\n'
                        for i, suffix in enumerate(suffixes)
                    ),
                },
            },
            prefix=self.site_dir,
        )

        distributions = packages_distributions()

        for i in range(len(suffixes)):
            assert distributions[f'{i}-top-level'] == ['all_distributions']
            assert distributions[f'{i}-in-namespace'] == ['all_distributions']
            assert distributions[f'{i}-in-package'] == ['all_distributions']
>>>>>>> 700f2c7d
<|MERGE_RESOLUTION|>--- conflicted
+++ resolved
@@ -336,32 +336,6 @@
         )
         packages_distributions()
 
-<<<<<<< HEAD
-    def test_packages_distributions_on_eggs(self):
-        """
-        Test old-style egg packages with a variation of 'top_level.txt',
-        'SOURCES.txt', and 'installed-files.txt', available.
-        """
-        distributions = packages_distributions()
-
-        def import_names_from_package(package_name):
-            return {
-                import_name
-                for import_name, package_names in distributions.items()
-                if package_name in package_names
-            }
-
-        # egginfo-pkg declares one import ('mod') via top_level.txt
-        assert import_names_from_package('egginfo-pkg') == {'mod'}
-
-        # empty_egg-pkg should not be associated with any import names
-        # (top_level.txt is empty, and installed-files.txt has no .py files)
-        assert import_names_from_package('empty_egg-pkg') == set()
-
-        # starved_egg-pkg has one import ('starved_egg_pkg') inferred
-        # from SOURCES.txt (top_level.txt is missing)
-        assert import_names_from_package('starved_egg-pkg') == {'starved_egg_pkg'}
-=======
     def test_packages_distributions_all_module_types(self):
         """
         Test top-level modules detected on a package without 'top-level.txt'.
@@ -392,4 +366,28 @@
             assert distributions[f'{i}-top-level'] == ['all_distributions']
             assert distributions[f'{i}-in-namespace'] == ['all_distributions']
             assert distributions[f'{i}-in-package'] == ['all_distributions']
->>>>>>> 700f2c7d
+
+    def test_packages_distributions_on_eggs(self):
+        """
+        Test old-style egg packages with a variation of 'top_level.txt',
+        'SOURCES.txt', and 'installed-files.txt', available.
+        """
+        distributions = packages_distributions()
+
+        def import_names_from_package(package_name):
+            return {
+                import_name
+                for import_name, package_names in distributions.items()
+                if package_name in package_names
+            }
+
+        # egginfo-pkg declares one import ('mod') via top_level.txt
+        assert import_names_from_package('egginfo-pkg') == {'mod'}
+
+        # empty_egg-pkg should not be associated with any import names
+        # (top_level.txt is empty, and installed-files.txt has no .py files)
+        assert import_names_from_package('empty_egg-pkg') == set()
+
+        # starved_egg-pkg has one import ('starved_egg_pkg') inferred
+        # from SOURCES.txt (top_level.txt is missing)
+        assert import_names_from_package('starved_egg-pkg') == {'starved_egg_pkg'}