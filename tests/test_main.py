--- conflicted
+++ resolved
@@ -335,20 +335,12 @@
                         Name: all_distributions
                         Version: 1.0.0
                     """,
-<<<<<<< HEAD
-                    'RECORD': ''.join(
+                    'RECORD': 'all_distributions-1.0.0.dist-info/METADATA\n'
+                    + ''.join(
                         f'importable-name {i}{suffix},,\n'
                         f'in_namespace_{i}/mod{suffix},,\n'
                         f'in_package_{i}/__init__.py,,\n'
                         f'in_package_{i}/mod{suffix},,\n'
-=======
-                    'RECORD': 'all_distributions-1.0.0.dist-info/METADATA\n'
-                    + ''.join(
-                        f'{i}-top-level{suffix},,\n'
-                        f'{i}-in-namespace/mod{suffix},,\n'
-                        f'{i}-in-package/__init__.py,,\n'
-                        f'{i}-in-package/mod{suffix},,\n'
->>>>>>> 1a831b67
                         for i, suffix in enumerate(suffixes)
                     ),
                 },
@@ -359,21 +351,8 @@
         distributions = packages_distributions()
 
         for i in range(len(suffixes)):
-<<<<<<< HEAD
             assert distributions[f'importable-name {i}'] == ['all_distributions']
             assert distributions[f'in_namespace_{i}'] == ['all_distributions']
             assert distributions[f'in_package_{i}'] == ['all_distributions']
 
-        def is_importable(name):
-            return '.' not in name
-
-        # All keys returned from packages_distributions() should be
-        # importable.
-        assert all(map(is_importable, distributions))
-=======
-            assert distributions[f'{i}-top-level'] == ['all_distributions']
-            assert distributions[f'{i}-in-namespace'] == ['all_distributions']
-            assert distributions[f'{i}-in-package'] == ['all_distributions']
-
-        assert not any(name.endswith('.dist-info') for name in distributions)
->>>>>>> 1a831b67
+        assert not any(name.endswith('.dist-info') for name in distributions)