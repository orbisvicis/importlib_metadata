--- conflicted
+++ resolved
@@ -1,11 +1,8 @@
 import re
 import textwrap
 import unittest
-<<<<<<< HEAD
+import warnings
 import importlib
-=======
-import warnings
->>>>>>> 1e2381fe
 
 from . import fixtures
 from importlib_metadata import (
