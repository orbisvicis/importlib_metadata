--- conflicted
+++ resolved
@@ -1,10 +1,6 @@
 import re
 import textwrap
-
-try:
-    import unittest2 as unittest
-except ImportError:
-    import unittest
+import unittest
 
 from . import fixtures
 from importlib_metadata import (
@@ -20,16 +16,12 @@
 
 
 class APITests(
-<<<<<<< HEAD
-    fixtures.EggInfoPkg, fixtures.DistInfoPkg, fixtures.EggInfoFile, unittest.TestCase
+    fixtures.EggInfoPkg,
+    fixtures.DistInfoPkg,
+    fixtures.DistInfoPkgWithDot,
+    fixtures.EggInfoFile,
+    unittest.TestCase,
 ):
-=======
-        fixtures.EggInfoPkg,
-        fixtures.DistInfoPkg,
-        fixtures.DistInfoPkgWithDot,
-        fixtures.EggInfoFile,
-        unittest.TestCase):
->>>>>>> c3421fb8
 
     version_pattern = r'\d+\.\d+(\.\d)?'
 
