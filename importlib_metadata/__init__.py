--- conflicted
+++ resolved
@@ -448,48 +448,20 @@
 
         return dict.fromkeys(child.split(posixpath.sep, 1)[0] for child in names)
 
-<<<<<<< HEAD
-    def is_egg(self, search):
-        base = self.base
-        return (
-            base == search.versionless_egg_name
-            or base.startswith(search.prefix)
-            and base.endswith('.egg')
-        )
-
-    def search(self, name):
-        for child in self.children():
-            n_low = child.lower()
-            if (
-                n_low in name.exact_matches
-                or n_low.replace('.', '_').startswith(name.prefix)
-                and n_low.endswith(name.suffixes)
-                # legacy case:
-                or self.is_egg(name)
-                and n_low == 'egg-info'
-            ):
-                yield self.joinpath(child)
-=======
     def search(self, name):
         return (
             self.joinpath(child)
             for child in self.children()
             if name.matches(child, self.base)
-            )
->>>>>>> 83c7dd25
+        )
 
 
 class Prepared:
     """
     A prepared search for metadata on a possibly-named package.
     """
-<<<<<<< HEAD
-
-    normalized = ''
-    prefix = ''
-=======
+
     normalized = None
->>>>>>> 83c7dd25
     suffixes = '.dist-info', '.egg-info'
     exact_matches = [''][:0]
 
@@ -498,14 +470,7 @@
         if name is None:
             return
         self.normalized = self.normalize(name)
-<<<<<<< HEAD
-        self.prefix = self.normalized + '-'
         self.exact_matches = [self.normalized + suffix for suffix in self.suffixes]
-        self.versionless_egg_name = self.normalized + '.egg'
-=======
-        self.exact_matches = [
-            self.normalized + suffix for suffix in self.suffixes]
->>>>>>> 83c7dd25
 
     @staticmethod
     def normalize(name):
@@ -528,13 +493,12 @@
         name, sep, rest = pre.partition('-')
         return (
             low in self.exact_matches
-            or ext in self.suffixes and (
-                not self.normalized or
-                name.replace('.', '_') == self.normalized
-                )
+            or ext in self.suffixes
+            and (not self.normalized or name.replace('.', '_') == self.normalized)
             # legacy case:
-            or self.is_egg(base) and low == 'egg-info'
-            )
+            or self.is_egg(base)
+            and low == 'egg-info'
+        )
 
     def is_egg(self, base):
         normalized = self.legacy_normalize(self.name or '')
@@ -543,7 +507,8 @@
         return (
             base == versionless_egg_name
             or base.startswith(prefix)
-            and base.endswith('.egg'))
+            and base.endswith('.egg')
+        )
 
 
 @install
