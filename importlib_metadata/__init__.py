import os
import re
import abc
import csv
import sys
import zipp
import email
import pathlib
import operator
<<<<<<< HEAD
import textwrap
=======
import warnings
>>>>>>> a06aa30b
import functools
import itertools
import posixpath
import contextlib
import collections

from ._compat import (
    NullFinder,
    PyPy_repr,
    install,
    Protocol,
)

from ._functools import method_cache
from ._itertools import unique_everseen

from contextlib import suppress
from importlib import import_module
from importlib.abc import MetaPathFinder
from itertools import starmap
from typing import Any, List, Mapping, Optional, TypeVar, Union


__all__ = [
    'Distribution',
    'DistributionFinder',
    'PackageNotFoundError',
    'distribution',
    'distributions',
    'entry_points',
    'files',
    'metadata',
    'packages_distributions',
    'requires',
    'version',
]


class PackageNotFoundError(ModuleNotFoundError):
    """The package was not found."""

    def __str__(self):
        tmpl = "No package metadata was found for {self.name}"
        return tmpl.format(**locals())

    @property
    def name(self):
        (name,) = self.args
        return name


class Sectioned:
    """
    A simple entry point config parser for performance

    >>> res = Sectioned.get_sections(Sectioned._sample)
    >>> sec, values = next(res)
    >>> sec
    'sec1'
    >>> [(key, value) for key, value in values]
    [('a', '1'), ('b', '2')]
    >>> sec, values = next(res)
    >>> sec
    'sec2'
    >>> [(key, value) for key, value in values]
    [('a', '2')]
    >>> list(res)
    []
    """

    _sample = textwrap.dedent(
        """
        [sec1]
        a = 1
        b = 2

        [sec2]
        a = 2
        """
    ).lstrip()

    def __init__(self):
        self.section = None

    def __call__(self, line):
        if line.startswith('[') and line.endswith(']'):
            # new section
            self.section = line.strip('[]')
            return
        return self.section

    @classmethod
    def get_sections(cls, text):
        lines = filter(None, map(str.strip, text.splitlines()))
        return (
            (section, map(cls.parse_value, values))
            for section, values in itertools.groupby(lines, cls())
            if section is not None
        )

    @staticmethod
    def parse_value(line):
        return map(str.strip, line.split("=", 1))


class EntryPoint(
    PyPy_repr, collections.namedtuple('EntryPointBase', 'name value group')
):
    """An entry point as defined by Python packaging conventions.

    See `the packaging docs on entry points
    <https://packaging.python.org/specifications/entry-points/>`_
    for more information.
    """

    pattern = re.compile(
        r'(?P<module>[\w.]+)\s*'
        r'(:\s*(?P<attr>[\w.]+))?\s*'
        r'(?P<extras>\[.*\])?\s*$'
    )
    """
    A regular expression describing the syntax for an entry point,
    which might look like:

        - module
        - package.module
        - package.module:attribute
        - package.module:object.attribute
        - package.module:attr [extra1, extra2]

    Other combinations are possible as well.

    The expression is lenient about whitespace around the ':',
    following the attr, and following any extras.
    """

    dist: Optional['Distribution'] = None

    def load(self):
        """Load the entry point from its definition. If only a module
        is indicated by the value, return that module. Otherwise,
        return the named object.
        """
        match = self.pattern.match(self.value)
        module = import_module(match.group('module'))
        attrs = filter(None, (match.group('attr') or '').split('.'))
        return functools.reduce(getattr, attrs, module)

    @property
    def module(self):
        match = self.pattern.match(self.value)
        return match.group('module')

    @property
    def attr(self):
        match = self.pattern.match(self.value)
        return match.group('attr')

    @property
    def extras(self):
        match = self.pattern.match(self.value)
        return list(re.finditer(r'\w+', match.group('extras') or ''))

    @classmethod
    def _from_text(cls, text):
        return itertools.starmap(cls, cls._parse_groups(text or ''))

    @staticmethod
    def _parse_groups(text):
        return (
            (name, value, section)
            for section, values in Sectioned.get_sections(text)
            for name, value in values
        )

    @classmethod
<<<<<<< HEAD
    def _from_text_for(cls, text, dist):
        return (ep._for(dist) for ep in cls._from_text(text))
=======
    def _from_text(cls, text):
        config = ConfigParser(delimiters='=')
        # case sensitive: https://stackoverflow.com/q/1611799/812183
        config.optionxform = str
        config.read_string(text)
        return cls._from_config(config)
>>>>>>> a06aa30b

    def _for(self, dist):
        self.dist = dist
        return self

    def __iter__(self):
        """
        Supply iter so one may construct dicts of EntryPoints by name.
        """
        msg = (
            "Construction of dict of EntryPoints is deprecated in "
            "favor of EntryPoints."
        )
        warnings.warn(msg, DeprecationWarning)
        return iter((self.name, self))

    def __reduce__(self):
        return (
            self.__class__,
            (self.name, self.value, self.group),
        )

    def matches(self, **params):
        attrs = (getattr(self, param) for param in params)
        return all(map(operator.eq, params.values(), attrs))


class EntryPoints(tuple):
    """
    An immutable collection of selectable EntryPoint objects.
    """

    __slots__ = ()

    def __getitem__(self, name):  # -> EntryPoint:
        """
        Get the EntryPoint in self matching name.
        """
        try:
            return next(iter(self.select(name=name)))
        except StopIteration:
            raise KeyError(name)

    def select(self, **params):
        """
        Select entry points from self that match the
        given parameters (typically group and/or name).
        """
        return EntryPoints(ep for ep in self if ep.matches(**params))

    @property
    def names(self):
        """
        Return the set of all names of all entry points.
        """
        return set(ep.name for ep in self)

    @property
    def groups(self):
        """
        Return the set of all groups of all entry points.

        For coverage while SelectableGroups is present.
        >>> EntryPoints().groups
        set()
        """
        return set(ep.group for ep in self)

    @classmethod
    def _from_text_for(cls, text, dist):
        return cls(ep._for(dist) for ep in EntryPoint._from_text(text))


def flake8_bypass(func):
    # defer inspect import as performance optimization.
    import inspect

    is_flake8 = any('flake8' in str(frame.filename) for frame in inspect.stack()[:5])
    return func if not is_flake8 else lambda: None


class Deprecated:
    """
    Compatibility add-in for mapping to indicate that
    mapping behavior is deprecated.

    >>> recwarn = getfixture('recwarn')
    >>> class DeprecatedDict(Deprecated, dict): pass
    >>> dd = DeprecatedDict(foo='bar')
    >>> dd.get('baz', None)
    >>> dd['foo']
    'bar'
    >>> list(dd)
    ['foo']
    >>> list(dd.keys())
    ['foo']
    >>> 'foo' in dd
    True
    >>> list(dd.values())
    ['bar']
    >>> len(recwarn)
    1
    """

    _warn = functools.partial(
        warnings.warn,
        "SelectableGroups dict interface is deprecated. Use select.",
        DeprecationWarning,
        stacklevel=2,
    )

    def __getitem__(self, name):
        self._warn()
        return super().__getitem__(name)

    def get(self, name, default=None):
        flake8_bypass(self._warn)()
        return super().get(name, default)

    def __iter__(self):
        self._warn()
        return super().__iter__()

    def __contains__(self, *args):
        self._warn()
        return super().__contains__(*args)

    def keys(self):
        self._warn()
        return super().keys()

    def values(self):
        self._warn()
        return super().values()


class SelectableGroups(Deprecated, dict):
    """
    A backward- and forward-compatible result from
    entry_points that fully implements the dict interface.
    """

    @classmethod
    def load(cls, eps):
        by_group = operator.attrgetter('group')
        ordered = sorted(eps, key=by_group)
        grouped = itertools.groupby(ordered, by_group)
        return cls((group, EntryPoints(eps)) for group, eps in grouped)

    @property
    def _all(self):
        """
        Reconstruct a list of all entrypoints from the groups.
        """
        groups = super(Deprecated, self).values()
        return EntryPoints(itertools.chain.from_iterable(groups))

    @property
    def groups(self):
        return self._all.groups

    @property
    def names(self):
        """
        for coverage:
        >>> SelectableGroups().names
        set()
        """
        return self._all.names

    def select(self, **params):
        if not params:
            return self
        return self._all.select(**params)


class PackagePath(pathlib.PurePosixPath):
    """A reference to a path in a package"""

    def read_text(self, encoding='utf-8'):
        with self.locate().open(encoding=encoding) as stream:
            return stream.read()

    def read_binary(self):
        with self.locate().open('rb') as stream:
            return stream.read()

    def locate(self):
        """Return a path-like object for this path"""
        return self.dist.locate_file(self)


class FileHash:
    def __init__(self, spec):
        self.mode, _, self.value = spec.partition('=')

    def __repr__(self):
        return '<FileHash mode: {} value: {}>'.format(self.mode, self.value)


_T = TypeVar("_T")


class PackageMetadata(Protocol):
    def __len__(self) -> int:
        ...  # pragma: no cover

    def __contains__(self, item: str) -> bool:
        ...  # pragma: no cover

    def __getitem__(self, key: str) -> str:
        ...  # pragma: no cover

    def get_all(self, name: str, failobj: _T = ...) -> Union[List[Any], _T]:
        """
        Return all values associated with a possibly multi-valued key.
        """


class Distribution:
    """A Python distribution package."""

    @abc.abstractmethod
    def read_text(self, filename):
        """Attempt to load metadata file given by the name.

        :param filename: The name of the file in the distribution info.
        :return: The text if found, otherwise None.
        """

    @abc.abstractmethod
    def locate_file(self, path):
        """
        Given a path to a file in this distribution, return a path
        to it.
        """

    @classmethod
    def from_name(cls, name):
        """Return the Distribution for the given package name.

        :param name: The name of the distribution package to search for.
        :return: The Distribution instance (or subclass thereof) for the named
            package, if found.
        :raises PackageNotFoundError: When the named package's distribution
            metadata cannot be found.
        """
        for resolver in cls._discover_resolvers():
            dists = resolver(DistributionFinder.Context(name=name))
            dist = next(iter(dists), None)
            if dist is not None:
                return dist
        else:
            raise PackageNotFoundError(name)

    @classmethod
    def discover(cls, **kwargs):
        """Return an iterable of Distribution objects for all packages.

        Pass a ``context`` or pass keyword arguments for constructing
        a context.

        :context: A ``DistributionFinder.Context`` object.
        :return: Iterable of Distribution objects for all packages.
        """
        context = kwargs.pop('context', None)
        if context and kwargs:
            raise ValueError("cannot accept context and kwargs")
        context = context or DistributionFinder.Context(**kwargs)
        return itertools.chain.from_iterable(
            resolver(context) for resolver in cls._discover_resolvers()
        )

    @staticmethod
    def at(path):
        """Return a Distribution for the indicated metadata path

        :param path: a string or path-like object
        :return: a concrete Distribution instance for the path
        """
        return PathDistribution(pathlib.Path(path))

    @staticmethod
    def _discover_resolvers():
        """Search the meta_path for resolvers."""
        declared = (
            getattr(finder, 'find_distributions', None) for finder in sys.meta_path
        )
        return filter(None, declared)

    @classmethod
    def _local(cls, root='.'):
        from pep517 import build, meta

        system = build.compat_system(root)
        builder = functools.partial(
            meta.build,
            source_dir=root,
            system=system,
        )
        return PathDistribution(zipp.Path(meta.build_as_zip(builder)))

    @property
    def metadata(self) -> PackageMetadata:
        """Return the parsed metadata for this Distribution.

        The returned object will have keys that name the various bits of
        metadata.  See PEP 566 for details.
        """
        text = (
            self.read_text('METADATA')
            or self.read_text('PKG-INFO')
            # This last clause is here to support old egg-info files.  Its
            # effect is to just end up using the PathDistribution's self._path
            # (which points to the egg-info file) attribute unchanged.
            or self.read_text('')
        )
        return email.message_from_string(text)

    @property
    def name(self):
        """Return the 'Name' metadata for the distribution package."""
        return self.metadata['Name']

    @property
    def version(self):
        """Return the 'Version' metadata for the distribution package."""
        return self.metadata['Version']

    @property
    def entry_points(self):
        return EntryPoints._from_text_for(self.read_text('entry_points.txt'), self)

    @property
    def files(self):
        """Files in this distribution.

        :return: List of PackagePath for this distribution or None

        Result is `None` if the metadata file that enumerates files
        (i.e. RECORD for dist-info or SOURCES.txt for egg-info) is
        missing.
        Result may be empty if the metadata exists but is empty.
        """
        file_lines = self._read_files_distinfo() or self._read_files_egginfo()

        def make_file(name, hash=None, size_str=None):
            result = PackagePath(name)
            result.hash = FileHash(hash) if hash else None
            result.size = int(size_str) if size_str else None
            result.dist = self
            return result

        return file_lines and list(starmap(make_file, csv.reader(file_lines)))

    def _read_files_distinfo(self):
        """
        Read the lines of RECORD
        """
        text = self.read_text('RECORD')
        return text and text.splitlines()

    def _read_files_egginfo(self):
        """
        SOURCES.txt might contain literal commas, so wrap each line
        in quotes.
        """
        text = self.read_text('SOURCES.txt')
        return text and map('"{}"'.format, text.splitlines())

    @property
    def requires(self):
        """Generated requirements specified for this Distribution"""
        reqs = self._read_dist_info_reqs() or self._read_egg_info_reqs()
        return reqs and list(reqs)

    def _read_dist_info_reqs(self):
        return self.metadata.get_all('Requires-Dist')

    def _read_egg_info_reqs(self):
        source = self.read_text('requires.txt')
        return source and self._deps_from_requires_text(source)

    @classmethod
    def _deps_from_requires_text(cls, source):
        section_pairs = cls._read_sections(source.splitlines())
        sections = {
            section: list(map(operator.itemgetter('line'), results))
            for section, results in itertools.groupby(
                section_pairs, operator.itemgetter('section')
            )
        }
        return cls._convert_egg_info_reqs_to_simple_reqs(sections)

    @staticmethod
    def _read_sections(lines):
        section = None
        for line in filter(None, lines):
            section_match = re.match(r'\[(.*)\]$', line)
            if section_match:
                section = section_match.group(1)
                continue
            yield locals()

    @staticmethod
    def _convert_egg_info_reqs_to_simple_reqs(sections):
        """
        Historically, setuptools would solicit and store 'extra'
        requirements, including those with environment markers,
        in separate sections. More modern tools expect each
        dependency to be defined separately, with any relevant
        extras and environment markers attached directly to that
        requirement. This method converts the former to the
        latter. See _test_deps_from_requires_text for an example.
        """

        def make_condition(name):
            return name and 'extra == "{name}"'.format(name=name)

        def parse_condition(section):
            section = section or ''
            extra, sep, markers = section.partition(':')
            if extra and markers:
                markers = '({markers})'.format(markers=markers)
            conditions = list(filter(None, [markers, make_condition(extra)]))
            return '; ' + ' and '.join(conditions) if conditions else ''

        for section, deps in sections.items():
            for dep in deps:
                yield dep + parse_condition(section)


class DistributionFinder(MetaPathFinder):
    """
    A MetaPathFinder capable of discovering installed distributions.
    """

    class Context:
        """
        Keyword arguments presented by the caller to
        ``distributions()`` or ``Distribution.discover()``
        to narrow the scope of a search for distributions
        in all DistributionFinders.

        Each DistributionFinder may expect any parameters
        and should attempt to honor the canonical
        parameters defined below when appropriate.
        """

        name = None
        """
        Specific name for which a distribution finder should match.
        A name of ``None`` matches all distributions.
        """

        def __init__(self, **kwargs):
            vars(self).update(kwargs)

        @property
        def path(self):
            """
            The path that a distribution finder should search.

            Typically refers to Python package paths and defaults
            to ``sys.path``.
            """
            return vars(self).get('path', sys.path)

    @abc.abstractmethod
    def find_distributions(self, context=Context()):
        """
        Find distributions.

        Return an iterable of all Distribution instances capable of
        loading the metadata for packages matching the ``context``,
        a DistributionFinder.Context instance.
        """


class FastPath:
    """
    Micro-optimized class for searching a path for
    children.
    """

    @functools.lru_cache()  # type: ignore
    def __new__(cls, root):
        return super().__new__(cls)

    def __init__(self, root):
        self.root = str(root)

    def joinpath(self, child):
        return pathlib.Path(self.root, child)

    def children(self):
        with suppress(Exception):
            return os.listdir(self.root or '')
        with suppress(Exception):
            return self.zip_children()
        return []

    def zip_children(self):
        zip_path = zipp.Path(self.root)
        names = zip_path.root.namelist()
        self.joinpath = zip_path.joinpath

        return dict.fromkeys(child.split(posixpath.sep, 1)[0] for child in names)

    def search(self, name):
        return self.lookup(self.mtime).search(name)

    @property
    def mtime(self):
        with contextlib.suppress(OSError):
            return os.stat(self.root).st_mtime
        self.lookup.cache_clear()

    @method_cache
    def lookup(self, mtime):
        return Lookup(self)


class Lookup:
    def __init__(self, path: FastPath):
        base = os.path.basename(path.root).lower()
        base_is_egg = base.endswith(".egg")
        self.infos = collections.defaultdict(list)
        self.eggs = collections.defaultdict(list)

        for child in path.children():
            low = child.lower()
            if low.endswith((".dist-info", ".egg-info")):
                # rpartition is faster than splitext and suitable for this purpose.
                name = low.rpartition(".")[0].partition("-")[0]
                normalized = Prepared.normalize(name)
                self.infos[normalized].append(path.joinpath(child))
            elif base_is_egg and low == "egg-info":
                name = base.rpartition(".")[0].partition("-")[0]
                legacy_normalized = Prepared.legacy_normalize(name)
                self.eggs[legacy_normalized].append(path.joinpath(child))

    def search(self, prepared):
        infos = (
            self.infos[prepared.normalized]
            if prepared
            else itertools.chain.from_iterable(self.infos.values())
        )
        eggs = (
            self.eggs[prepared.legacy_normalized]
            if prepared
            else itertools.chain.from_iterable(self.eggs.values())
        )
        return itertools.chain(infos, eggs)


class Prepared:
    """
    A prepared search for metadata on a possibly-named package.
    """

    normalized = None
    legacy_normalized = None

    def __init__(self, name):
        self.name = name
        if name is None:
            return
        self.normalized = self.normalize(name)
        self.legacy_normalized = self.legacy_normalize(name)

    @staticmethod
    def normalize(name):
        """
        PEP 503 normalization plus dashes as underscores.
        """
        return re.sub(r"[-_.]+", "-", name).lower().replace('-', '_')

    @staticmethod
    def legacy_normalize(name):
        """
        Normalize the package name as found in the convention in
        older packaging tools versions and specs.
        """
        return name.lower().replace('-', '_')

    def __bool__(self):
        return bool(self.name)


@install
class MetadataPathFinder(NullFinder, DistributionFinder):
    """A degenerate finder for distribution packages on the file system.

    This finder supplies only a find_distributions() method for versions
    of Python that do not have a PathFinder find_distributions().
    """

    def find_distributions(self, context=DistributionFinder.Context()):
        """
        Find distributions.

        Return an iterable of all Distribution instances capable of
        loading the metadata for packages matching ``context.name``
        (or all names if ``None`` indicated) along the paths in the list
        of directories ``context.path``.
        """
        found = self._search_paths(context.name, context.path)
        return map(PathDistribution, found)

    @classmethod
    def _search_paths(cls, name, paths):
        """Find metadata directories in paths heuristically."""
        prepared = Prepared(name)
        return itertools.chain.from_iterable(
            path.search(prepared) for path in map(FastPath, paths)
        )

    def invalidate_caches(cls):
        FastPath.__new__.cache_clear()


class PathDistribution(Distribution):
    def __init__(self, path):
        """Construct a distribution from a path to the metadata directory.

        :param path: A pathlib.Path or similar object supporting
                     .joinpath(), __div__, .parent, and .read_text().
        """
        self._path = path

    def read_text(self, filename):
        with suppress(
            FileNotFoundError,
            IsADirectoryError,
            KeyError,
            NotADirectoryError,
            PermissionError,
        ):
            return self._path.joinpath(filename).read_text(encoding='utf-8')

    read_text.__doc__ = Distribution.read_text.__doc__

    def locate_file(self, path):
        return self._path.parent / path


def distribution(distribution_name):
    """Get the ``Distribution`` instance for the named package.

    :param distribution_name: The name of the distribution package as a string.
    :return: A ``Distribution`` instance (or subclass thereof).
    """
    return Distribution.from_name(distribution_name)


def distributions(**kwargs):
    """Get all ``Distribution`` instances in the current environment.

    :return: An iterable of ``Distribution`` instances.
    """
    return Distribution.discover(**kwargs)


def metadata(distribution_name) -> PackageMetadata:
    """Get the metadata for the named package.

    :param distribution_name: The name of the distribution package to query.
    :return: A PackageMetadata containing the parsed metadata.
    """
    return Distribution.from_name(distribution_name).metadata


def version(distribution_name):
    """Get the version string for the named package.

    :param distribution_name: The name of the distribution package to query.
    :return: The version string for the package as defined in the package's
        "Version" metadata key.
    """
    return distribution(distribution_name).version


def entry_points(**params) -> Union[EntryPoints, SelectableGroups]:
    """Return EntryPoint objects for all installed packages.

    Pass selection parameters (group or name) to filter the
    result to entry points matching those properties (see
    EntryPoints.select()).

    For compatibility, returns ``SelectableGroups`` object unless
    selection parameters are supplied. In the future, this function
    will return ``EntryPoints`` instead of ``SelectableGroups``
    even when no selection parameters are supplied.

    For maximum future compatibility, pass selection parameters
    or invoke ``.select`` with parameters on the result.

    :return: EntryPoints or SelectableGroups for all installed packages.
    """
    unique = functools.partial(unique_everseen, key=operator.attrgetter('name'))
    eps = itertools.chain.from_iterable(
        dist.entry_points for dist in unique(distributions())
    )
    return SelectableGroups.load(eps).select(**params)


def files(distribution_name):
    """Return a list of files for the named package.

    :param distribution_name: The name of the distribution package to query.
    :return: List of files composing the distribution.
    """
    return distribution(distribution_name).files


def requires(distribution_name):
    """
    Return a list of requirements for the named package.

    :return: An iterator of requirements, suitable for
    packaging.requirement.Requirement.
    """
    return distribution(distribution_name).requires


def packages_distributions() -> Mapping[str, List[str]]:
    """
    Return a mapping of top-level packages to their
    distributions.

    >>> import collections.abc
    >>> pkgs = packages_distributions()
    >>> all(isinstance(dist, collections.abc.Sequence) for dist in pkgs.values())
    True
    """
    pkg_to_dist = collections.defaultdict(list)
    for dist in distributions():
        for pkg in (dist.read_text('top_level.txt') or '').split():
            pkg_to_dist[pkg].append(dist.metadata['Name'])
    return dict(pkg_to_dist)<|MERGE_RESOLUTION|>--- conflicted
+++ resolved
@@ -7,11 +7,8 @@
 import email
 import pathlib
 import operator
-<<<<<<< HEAD
 import textwrap
-=======
 import warnings
->>>>>>> a06aa30b
 import functools
 import itertools
 import posixpath
@@ -186,19 +183,6 @@
             for section, values in Sectioned.get_sections(text)
             for name, value in values
         )
-
-    @classmethod
-<<<<<<< HEAD
-    def _from_text_for(cls, text, dist):
-        return (ep._for(dist) for ep in cls._from_text(text))
-=======
-    def _from_text(cls, text):
-        config = ConfigParser(delimiters='=')
-        # case sensitive: https://stackoverflow.com/q/1611799/812183
-        config.optionxform = str
-        config.read_string(text)
-        return cls._from_config(config)
->>>>>>> a06aa30b
 
     def _for(self, dist):
         self.dist = dist
