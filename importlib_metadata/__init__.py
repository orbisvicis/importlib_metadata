--- conflicted
+++ resolved
@@ -11,12 +11,8 @@
 import functools
 import itertools
 import posixpath
-<<<<<<< HEAD
+import contextlib
 import collections
-=======
-import contextlib
-import collections.abc
->>>>>>> 5ef4f529
 
 from ._compat import (
     NullFinder,
