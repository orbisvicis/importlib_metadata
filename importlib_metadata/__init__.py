--- conflicted
+++ resolved
@@ -24,11 +24,7 @@
 from importlib import import_module
 from importlib.abc import MetaPathFinder
 from itertools import starmap
-<<<<<<< HEAD
-from typing import Optional
-=======
-from typing import Any, List, TypeVar, Union
->>>>>>> 877d351e
+from typing import Any, List, Optional, TypeVar, Union
 
 
 __all__ = [
