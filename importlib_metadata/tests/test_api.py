--- conflicted
+++ resolved
@@ -1,15 +1,11 @@
 import re
 import unittest
-<<<<<<< HEAD
+import importlib_metadata
 
 try:
     from collections.abc import Iterator
 except ImportError:
     from collections import Iterator  # noqa: F401
-
-=======
->>>>>>> 8d8611c4
-import importlib_metadata
 
 try:
     from builtins import str as text
