--- conflicted
+++ resolved
@@ -73,14 +73,8 @@
             item
             for item in root.iterdir()
             if item.is_dir()
-<<<<<<< HEAD
-            and str(item.name).startswith(normalized)
             and re.match(
-                r'{name}(-.*)?\.(dist|egg)-info'.format(name=normalized),
-=======
-            and re.match(
-                cls.search_template.format(name=name),
->>>>>>> fee07e50
+                cls.search_template.format(name=normalized),
                 str(item.name),
                 flags=re.IGNORECASE,
                 )
