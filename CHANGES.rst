--- conflicted
+++ resolved
@@ -1,4 +1,3 @@
-<<<<<<< HEAD
 v3.9.0
 ======
 
@@ -19,12 +18,11 @@
   and instead uses a custom, one-pass parser to load the
   config, resulting in a ~20% performance improvement when
   loading entry points.
-=======
+
 v3.8.1
 ======
 
 * #293: Workaround for error in distribution search.
->>>>>>> d91dd253
 
 v3.8.0
 ======
