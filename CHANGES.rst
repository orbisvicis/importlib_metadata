<<<<<<< HEAD
v3.2.0
======

* The object returned by ``metadata()`` now has a
  formally-defined protocol called ``PackageMetadata``
  with declared support for the ``.get_all()`` method.
  Fixes #126.
=======
v3.1.1
======

v2.1.1
======

* #261: Restored compatibility for package discovery for
  metadata without version in the name and for legacy
  eggs.
>>>>>>> 96cc3283

v3.1.0
======

* Merge with 2.1.0.

v2.1.0
======

* #253: When querying for package metadata, the lookup
  now honors
  `package normalization rules <https://packaging.python.org/specifications/recording-installed-packages/>`_.

v3.0.0
======

* Require Python 3.6 or later.

v2.0.0
======

* ``importlib_metadata`` no longer presents a
  ``__version__`` attribute. Consumers wishing to
  resolve the version of the package should query it
  directly with
  ``importlib_metadata.version('importlib-metadata')``.
  Closes #71.

v1.7.0
======

* ``PathNotFoundError`` now has a custom ``__str__``
  mentioning "package metadata" being missing to help
  guide users to the cause when the package is installed
  but no metadata is present. Closes #124.

v1.6.1
======

* Added ``Distribution._local()`` as a provisional
  demonstration of how to load metadata for a local
  package. Implicitly requires that
  `pep517 <https://pypi.org/project/pep517>`_ is
  installed. Ref #42.
* Ensure inputs to FastPath are Unicode. Closes #121.
* Tests now rely on ``importlib.resources.files`` (and
  backport) instead of the older ``path`` function.
* Support any iterable from ``find_distributions``.
  Closes #122.

v1.6.0
======

* Added ``module`` and ``attr`` attributes to ``EntryPoint``

v1.5.2
======

* Fix redundant entries from ``FastPath.zip_children``.
  Closes #117.

v1.5.1
======

* Improve reliability and consistency of compatibility
  imports for contextlib and pathlib when running tests.
  Closes #116.

v1.5.0
======

* Additional performance optimizations in FastPath now
  saves an additional 20% on a typical call.
* Correct for issue where PyOxidizer finder has no
  ``__module__`` attribute. Closes #110.

v1.4.0
======

* Through careful optimization, ``distribution()`` is
  3-4x faster. Thanks to Antony Lee for the
  contribution. Closes #95.

* When searching through ``sys.path``, if any error
  occurs attempting to list a path entry, that entry
  is skipped, making the system much more lenient
  to errors. Closes #94.

v1.3.0
======

* Improve custom finders documentation. Closes #105.

v1.2.0
======

* Once again, drop support for Python 3.4. Ref #104.

v1.1.3
======

* Restored support for Python 3.4 due to improper version
  compatibility declarations in the v1.1.0 and v1.1.1
  releases. Closes #104.

v1.1.2
======

* Repaired project metadata to correctly declare the
  ``python_requires`` directive. Closes #103.

v1.1.1
======

* Fixed ``repr(EntryPoint)`` on PyPy 3 also. Closes #102.

v1.1.0
======

* Dropped support for Python 3.4.
* EntryPoints are now pickleable. Closes #96.
* Fixed ``repr(EntryPoint)`` on PyPy 2. Closes #97.

v1.0.0
======

* Project adopts semver for versioning.

* Removed compatibility shim introduced in 0.23.

* For better compatibility with the stdlib implementation and to
  avoid the same distributions being discovered by the stdlib and
  backport implementations, the backport now disables the
  stdlib DistributionFinder during initialization (import time).
  Closes #91 and closes #100.

0.23
====

* Added a compatibility shim to prevent failures on beta releases
  of Python before the signature changed to accept the
  "context" parameter on find_distributions. This workaround
  will have a limited lifespan, not to extend beyond release of
  Python 3.8 final.

0.22
====

* Renamed ``package`` parameter to ``distribution_name``
  as `recommended <https://bugs.python.org/issue34632#msg349423>`_
  in the following functions: ``distribution``, ``metadata``,
  ``version``, ``files``, and ``requires``. This
  backward-incompatible change is expected to have little impact
  as these functions are assumed to be primarily used with
  positional parameters.

0.21
====

* ``importlib.metadata`` now exposes the ``DistributionFinder``
  metaclass and references it in the docs for extending the
  search algorithm.
* Add ``Distribution.at`` for constructing a Distribution object
  from a known metadata directory on the file system. Closes #80.
* Distribution finders now receive a context object that
  supplies ``.path`` and ``.name`` properties. This change
  introduces a fundamental backward incompatibility for
  any projects implementing a ``find_distributions`` method
  on a ``MetaPathFinder``. This new layer of abstraction
  allows this context to be supplied directly or constructed
  on demand and opens the opportunity for a
  ``find_distributions`` method to solicit additional
  context from the caller. Closes #85.

0.20
====

* Clarify in the docs that calls to ``.files`` could return
  ``None`` when the metadata is not present. Closes #69.
* Return all requirements and not just the first for dist-info
  packages. Closes #67.

0.19
====

* Restrain over-eager egg metadata resolution.
* Add support for entry points with colons in the name. Closes #75.

0.18
====

* Parse entry points case sensitively.  Closes #68
* Add a version constraint on the backport configparser package.  Closes #66

0.17
====

* Fix a permission problem in the tests on Windows.

0.16
====

* Don't crash if there exists an EGG-INFO directory on sys.path.

0.15
====

* Fix documentation.

0.14
====

* Removed ``local_distribution`` function from the API.
  **This backward-incompatible change removes this
  behavior summarily**. Projects should remove their
  reliance on this behavior. A replacement behavior is
  under review in the `pep517 project
  <https://github.com/pypa/pep517>`_. Closes #42.

0.13
====

* Update docstrings to match PEP 8. Closes #63.
* Merged modules into one module. Closes #62.

0.12
====

* Add support for eggs.  !65; Closes #19.

0.11
====

* Support generic zip files (not just wheels).  Closes #59
* Support zip files with multiple distributions in them.  Closes #60
* Fully expose the public API in ``importlib_metadata.__all__``.

0.10
====

* The ``Distribution`` ABC is now officially part of the public API.
  Closes #37.
* Fixed support for older single file egg-info formats.  Closes #43.
* Fixed a testing bug when ``$CWD`` has spaces in the path.  Closes #50.
* Add Python 3.8 to the ``tox`` testing matrix.

0.9
===

* Fixed issue where entry points without an attribute would raise an
  Exception.  Closes #40.
* Removed unused ``name`` parameter from ``entry_points()``. Closes #44.
* ``DistributionFinder`` classes must now be instantiated before
  being placed on ``sys.meta_path``.

0.8
===

* This library can now discover/enumerate all installed packages. **This
  backward-incompatible change alters the protocol finders must
  implement to support distribution package discovery.** Closes #24.
* The signature of ``find_distributions()`` on custom installer finders
  should now accept two parameters, ``name`` and ``path`` and
  these parameters must supply defaults.
* The ``entry_points()`` method no longer accepts a package name
  but instead returns all entry points in a dictionary keyed by the
  ``EntryPoint.group``. The ``resolve`` method has been removed. Instead,
  call ``EntryPoint.load()``, which has the same semantics as
  ``pkg_resources`` and ``entrypoints``.  **This is a backward incompatible
  change.**
* Metadata is now always returned as Unicode text regardless of
  Python version. Closes #29.
* This library can now discover metadata for a 'local' package (found
  in the current-working directory). Closes #27.
* Added ``files()`` function for resolving files from a distribution.
* Added a new ``requires()`` function, which returns the requirements
  for a package suitable for parsing by
  ``packaging.requirements.Requirement``. Closes #18.
* The top-level ``read_text()`` function has been removed.  Use
  ``PackagePath.read_text()`` on instances returned by the ``files()``
  function.  **This is a backward incompatible change.**
* Release dates are now automatically injected into the changelog
  based on SCM tags.

0.7
===

* Fixed issue where packages with dashes in their names would
  not be discovered. Closes #21.
* Distribution lookup is now case-insensitive. Closes #20.
* Wheel distributions can no longer be discovered by their module
  name. Like Path distributions, they must be indicated by their
  distribution package name.

0.6
===

* Removed ``importlib_metadata.distribution`` function. Now
  the public interface is primarily the utility functions exposed
  in ``importlib_metadata.__all__``. Closes #14.
* Added two new utility functions ``read_text`` and
  ``metadata``.

0.5
===

* Updated README and removed details about Distribution
  class, now considered private. Closes #15.
* Added test suite support for Python 3.4+.
* Fixed SyntaxErrors on Python 3.4 and 3.5. !12
* Fixed errors on Windows joining Path elements. !15

0.4
===

* Housekeeping.

0.3
===

* Added usage documentation.  Closes #8
* Add support for getting metadata from wheels on ``sys.path``.  Closes #9

0.2
===

* Added ``importlib_metadata.entry_points()``.  Closes #1
* Added ``importlib_metadata.resolve()``.  Closes #12
* Add support for Python 2.7.  Closes #4

0.1
===

* Initial release.


..
   Local Variables:
   mode: change-log-mode
   indent-tabs-mode: nil
   sentence-end-double-space: t
   fill-column: 78
   coding: utf-8
   End:<|MERGE_RESOLUTION|>--- conflicted
+++ resolved
@@ -1,4 +1,3 @@
-<<<<<<< HEAD
 v3.2.0
 ======
 
@@ -6,7 +5,7 @@
   formally-defined protocol called ``PackageMetadata``
   with declared support for the ``.get_all()`` method.
   Fixes #126.
-=======
+
 v3.1.1
 ======
 
@@ -16,7 +15,6 @@
 * #261: Restored compatibility for package discovery for
   metadata without version in the name and for legacy
   eggs.
->>>>>>> 96cc3283
 
 v3.1.0
 ======
