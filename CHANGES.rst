<<<<<<< HEAD
v3.9.0
======

* Use of Mapping (dict) interfaces on ``SelectableGroups``
  is now flagged as deprecated. Instead, users are advised
  to use the select interface for future compatibility.

  Suppress the warning with this filter:
  ``ignore:SelectableGroups dict interface``.

  Or with this invocation in the Python environment:
  ``warnings.filterwarnings('ignore', 'SelectableGroups dict interface')``.

  Preferably, switch to the ``select`` interface introduced
  in 3.7.0.

* #283: Entry point parsing no longer relies on ConfigParser
  and instead uses a custom, one-pass parser to load the
  config, resulting in a ~20% performance improvement when
  loading entry points.
=======
v3.8.2
======

* #293: Re-enabled lazy evaluation of path lookup through
  a FreezableDefaultDict.
>>>>>>> d17d6e4a

v3.8.1
======

* #293: Workaround for error in distribution search.

v3.8.0
======

* #290: Add mtime-based caching for ``FastPath`` and its
  lookups, dramatically increasing performance for repeated
  distribution lookups.

v3.7.3
======

* Docs enhancements and cleanup following review in
  `GH-24782 <https://github.com/python/cpython/pull/24782>`_.

v3.7.2
======

* Cleaned up cruft in entry_points docstring.

v3.7.1
======

* Internal refactoring to facilitate ``entry_points() -> dict``
  deprecation.

v3.7.0
======

* #131: Added ``packages_distributions`` to conveniently
  resolve a top-level package or module to its distribution(s).

v3.6.0
======

* #284: Introduces new ``EntryPoints`` object, a tuple of
  ``EntryPoint`` objects but with convenience properties for
  selecting and inspecting the results:

  - ``.select()`` accepts ``group`` or ``name`` keyword
    parameters and returns a new ``EntryPoints`` tuple
    with only those that match the selection.
  - ``.groups`` property presents all of the group names.
  - ``.names`` property presents the names of the entry points.
  - Item access (e.g. ``eps[name]``) retrieves a single
    entry point by name.

  ``entry_points`` now accepts "selection parameters",
  same as ``EntryPoint.select()``.

  ``entry_points()`` now provides a future-compatible
  ``SelectableGroups`` object that supplies the above interface
  (except item access) but remains a dict for compatibility.

  In the future, ``entry_points()`` will return an
  ``EntryPoints`` object for all entry points.

  If passing selection parameters to ``entry_points``, the
  future behavior is invoked and an ``EntryPoints`` is the
  result.

  Construction of entry points using
  ``dict([EntryPoint, ...])`` is now deprecated and raises
  an appropriate DeprecationWarning and will be removed in
  a future version.

v3.5.0
======

* #280: ``entry_points`` now only returns entry points for
  unique distributions (by name).

v3.4.0
======

* #10: Project now declares itself as being typed.
* #272: Additional performance enhancements to distribution
  discovery.
* #111: For PyPA projects, add test ensuring that
  ``MetadataPathFinder._search_paths`` honors the needed
  interface. Method is still private.

v3.3.0
======

* #265: ``EntryPoint`` objects now expose a ``.dist`` object
  referencing the ``Distribution`` when constructed from a
  Distribution.

v3.2.0
======

* The object returned by ``metadata()`` now has a
  formally-defined protocol called ``PackageMetadata``
  with declared support for the ``.get_all()`` method.
  Fixes #126.

v3.1.1
======

v2.1.1
======

* #261: Restored compatibility for package discovery for
  metadata without version in the name and for legacy
  eggs.

v3.1.0
======

* Merge with 2.1.0.

v2.1.0
======

* #253: When querying for package metadata, the lookup
  now honors
  `package normalization rules <https://packaging.python.org/specifications/recording-installed-packages/>`_.

v3.0.0
======

* Require Python 3.6 or later.

v2.0.0
======

* ``importlib_metadata`` no longer presents a
  ``__version__`` attribute. Consumers wishing to
  resolve the version of the package should query it
  directly with
  ``importlib_metadata.version('importlib-metadata')``.
  Closes #71.

v1.7.0
======

* ``PathNotFoundError`` now has a custom ``__str__``
  mentioning "package metadata" being missing to help
  guide users to the cause when the package is installed
  but no metadata is present. Closes #124.

v1.6.1
======

* Added ``Distribution._local()`` as a provisional
  demonstration of how to load metadata for a local
  package. Implicitly requires that
  `pep517 <https://pypi.org/project/pep517>`_ is
  installed. Ref #42.
* Ensure inputs to FastPath are Unicode. Closes #121.
* Tests now rely on ``importlib.resources.files`` (and
  backport) instead of the older ``path`` function.
* Support any iterable from ``find_distributions``.
  Closes #122.

v1.6.0
======

* Added ``module`` and ``attr`` attributes to ``EntryPoint``

v1.5.2
======

* Fix redundant entries from ``FastPath.zip_children``.
  Closes #117.

v1.5.1
======

* Improve reliability and consistency of compatibility
  imports for contextlib and pathlib when running tests.
  Closes #116.

v1.5.0
======

* Additional performance optimizations in FastPath now
  saves an additional 20% on a typical call.
* Correct for issue where PyOxidizer finder has no
  ``__module__`` attribute. Closes #110.

v1.4.0
======

* Through careful optimization, ``distribution()`` is
  3-4x faster. Thanks to Antony Lee for the
  contribution. Closes #95.

* When searching through ``sys.path``, if any error
  occurs attempting to list a path entry, that entry
  is skipped, making the system much more lenient
  to errors. Closes #94.

v1.3.0
======

* Improve custom finders documentation. Closes #105.

v1.2.0
======

* Once again, drop support for Python 3.4. Ref #104.

v1.1.3
======

* Restored support for Python 3.4 due to improper version
  compatibility declarations in the v1.1.0 and v1.1.1
  releases. Closes #104.

v1.1.2
======

* Repaired project metadata to correctly declare the
  ``python_requires`` directive. Closes #103.

v1.1.1
======

* Fixed ``repr(EntryPoint)`` on PyPy 3 also. Closes #102.

v1.1.0
======

* Dropped support for Python 3.4.
* EntryPoints are now pickleable. Closes #96.
* Fixed ``repr(EntryPoint)`` on PyPy 2. Closes #97.

v1.0.0
======

* Project adopts semver for versioning.

* Removed compatibility shim introduced in 0.23.

* For better compatibility with the stdlib implementation and to
  avoid the same distributions being discovered by the stdlib and
  backport implementations, the backport now disables the
  stdlib DistributionFinder during initialization (import time).
  Closes #91 and closes #100.

0.23
====

* Added a compatibility shim to prevent failures on beta releases
  of Python before the signature changed to accept the
  "context" parameter on find_distributions. This workaround
  will have a limited lifespan, not to extend beyond release of
  Python 3.8 final.

0.22
====

* Renamed ``package`` parameter to ``distribution_name``
  as `recommended <https://bugs.python.org/issue34632#msg349423>`_
  in the following functions: ``distribution``, ``metadata``,
  ``version``, ``files``, and ``requires``. This
  backward-incompatible change is expected to have little impact
  as these functions are assumed to be primarily used with
  positional parameters.

0.21
====

* ``importlib.metadata`` now exposes the ``DistributionFinder``
  metaclass and references it in the docs for extending the
  search algorithm.
* Add ``Distribution.at`` for constructing a Distribution object
  from a known metadata directory on the file system. Closes #80.
* Distribution finders now receive a context object that
  supplies ``.path`` and ``.name`` properties. This change
  introduces a fundamental backward incompatibility for
  any projects implementing a ``find_distributions`` method
  on a ``MetaPathFinder``. This new layer of abstraction
  allows this context to be supplied directly or constructed
  on demand and opens the opportunity for a
  ``find_distributions`` method to solicit additional
  context from the caller. Closes #85.

0.20
====

* Clarify in the docs that calls to ``.files`` could return
  ``None`` when the metadata is not present. Closes #69.
* Return all requirements and not just the first for dist-info
  packages. Closes #67.

0.19
====

* Restrain over-eager egg metadata resolution.
* Add support for entry points with colons in the name. Closes #75.

0.18
====

* Parse entry points case sensitively.  Closes #68
* Add a version constraint on the backport configparser package.  Closes #66

0.17
====

* Fix a permission problem in the tests on Windows.

0.16
====

* Don't crash if there exists an EGG-INFO directory on sys.path.

0.15
====

* Fix documentation.

0.14
====

* Removed ``local_distribution`` function from the API.
  **This backward-incompatible change removes this
  behavior summarily**. Projects should remove their
  reliance on this behavior. A replacement behavior is
  under review in the `pep517 project
  <https://github.com/pypa/pep517>`_. Closes #42.

0.13
====

* Update docstrings to match PEP 8. Closes #63.
* Merged modules into one module. Closes #62.

0.12
====

* Add support for eggs.  !65; Closes #19.

0.11
====

* Support generic zip files (not just wheels).  Closes #59
* Support zip files with multiple distributions in them.  Closes #60
* Fully expose the public API in ``importlib_metadata.__all__``.

0.10
====

* The ``Distribution`` ABC is now officially part of the public API.
  Closes #37.
* Fixed support for older single file egg-info formats.  Closes #43.
* Fixed a testing bug when ``$CWD`` has spaces in the path.  Closes #50.
* Add Python 3.8 to the ``tox`` testing matrix.

0.9
===

* Fixed issue where entry points without an attribute would raise an
  Exception.  Closes #40.
* Removed unused ``name`` parameter from ``entry_points()``. Closes #44.
* ``DistributionFinder`` classes must now be instantiated before
  being placed on ``sys.meta_path``.

0.8
===

* This library can now discover/enumerate all installed packages. **This
  backward-incompatible change alters the protocol finders must
  implement to support distribution package discovery.** Closes #24.
* The signature of ``find_distributions()`` on custom installer finders
  should now accept two parameters, ``name`` and ``path`` and
  these parameters must supply defaults.
* The ``entry_points()`` method no longer accepts a package name
  but instead returns all entry points in a dictionary keyed by the
  ``EntryPoint.group``. The ``resolve`` method has been removed. Instead,
  call ``EntryPoint.load()``, which has the same semantics as
  ``pkg_resources`` and ``entrypoints``.  **This is a backward incompatible
  change.**
* Metadata is now always returned as Unicode text regardless of
  Python version. Closes #29.
* This library can now discover metadata for a 'local' package (found
  in the current-working directory). Closes #27.
* Added ``files()`` function for resolving files from a distribution.
* Added a new ``requires()`` function, which returns the requirements
  for a package suitable for parsing by
  ``packaging.requirements.Requirement``. Closes #18.
* The top-level ``read_text()`` function has been removed.  Use
  ``PackagePath.read_text()`` on instances returned by the ``files()``
  function.  **This is a backward incompatible change.**
* Release dates are now automatically injected into the changelog
  based on SCM tags.

0.7
===

* Fixed issue where packages with dashes in their names would
  not be discovered. Closes #21.
* Distribution lookup is now case-insensitive. Closes #20.
* Wheel distributions can no longer be discovered by their module
  name. Like Path distributions, they must be indicated by their
  distribution package name.

0.6
===

* Removed ``importlib_metadata.distribution`` function. Now
  the public interface is primarily the utility functions exposed
  in ``importlib_metadata.__all__``. Closes #14.
* Added two new utility functions ``read_text`` and
  ``metadata``.

0.5
===

* Updated README and removed details about Distribution
  class, now considered private. Closes #15.
* Added test suite support for Python 3.4+.
* Fixed SyntaxErrors on Python 3.4 and 3.5. !12
* Fixed errors on Windows joining Path elements. !15

0.4
===

* Housekeeping.

0.3
===

* Added usage documentation.  Closes #8
* Add support for getting metadata from wheels on ``sys.path``.  Closes #9

0.2
===

* Added ``importlib_metadata.entry_points()``.  Closes #1
* Added ``importlib_metadata.resolve()``.  Closes #12
* Add support for Python 2.7.  Closes #4

0.1
===

* Initial release.


..
   Local Variables:
   mode: change-log-mode
   indent-tabs-mode: nil
   sentence-end-double-space: t
   fill-column: 78
   coding: utf-8
   End:<|MERGE_RESOLUTION|>--- conflicted
+++ resolved
@@ -1,4 +1,3 @@
-<<<<<<< HEAD
 v3.9.0
 ======
 
@@ -19,13 +18,12 @@
   and instead uses a custom, one-pass parser to load the
   config, resulting in a ~20% performance improvement when
   loading entry points.
-=======
+
 v3.8.2
 ======
 
 * #293: Re-enabled lazy evaluation of path lookup through
   a FreezableDefaultDict.
->>>>>>> d17d6e4a
 
 v3.8.1
 ======
