[testenv]
deps =
setenv =
	PYTHONWARNDEFAULTENCODING = 1
commands =
	pytest {posargs}
passenv =
	HOME
usedevelop = True
extras =
	testing

<<<<<<< HEAD
=======
[testenv:diffcov]
deps =
	diff-cover
commands =
	pytest {posargs} --cov-report xml
	diff-cover coverage.xml --compare-branch=origin/main --html-report diffcov.html
	diff-cover coverage.xml --compare-branch=origin/main --fail-under=100
>>>>>>> b02bf32b

[testenv:docs]
extras =
	docs
	testing
changedir = docs
commands =
	python -m sphinx -W --keep-going . {toxinidir}/build/html
	python -m sphinxlint

[testenv:diffcov]
deps =
	diff-cover
commands =
	pytest {posargs} --cov-report xml
	diff-cover coverage.xml --compare-branch=origin/main --html-report diffcov.html
	diff-cover coverage.xml --compare-branch=origin/main --fail-under=100

[testenv:finalize]
skip_install = True
deps =
	towncrier
	jaraco.develop >= 7.23
passenv = *
commands =
	python -m jaraco.develop.finalize


[testenv:release]
skip_install = True
deps =
	build
	twine>=3
	jaraco.develop>=7.1
passenv =
	TWINE_PASSWORD
	GITHUB_TOKEN
setenv =
	TWINE_USERNAME = {env:TWINE_USERNAME:__token__}
commands =
	python -c "import shutil; shutil.rmtree('dist', ignore_errors=True)"
	python -m build
	python -m twine upload dist/*
	python -m jaraco.develop.create-github-release<|MERGE_RESOLUTION|>--- conflicted
+++ resolved
@@ -10,8 +10,6 @@
 extras =
 	testing
 
-<<<<<<< HEAD
-=======
 [testenv:diffcov]
 deps =
 	diff-cover
@@ -19,7 +17,6 @@
 	pytest {posargs} --cov-report xml
 	diff-cover coverage.xml --compare-branch=origin/main --html-report diffcov.html
 	diff-cover coverage.xml --compare-branch=origin/main --fail-under=100
->>>>>>> b02bf32b
 
 [testenv:docs]
 extras =
@@ -29,14 +26,6 @@
 commands =
 	python -m sphinx -W --keep-going . {toxinidir}/build/html
 	python -m sphinxlint
-
-[testenv:diffcov]
-deps =
-	diff-cover
-commands =
-	pytest {posargs} --cov-report xml
-	diff-cover coverage.xml --compare-branch=origin/main --html-report diffcov.html
-	diff-cover coverage.xml --compare-branch=origin/main --fail-under=100
 
 [testenv:finalize]
 skip_install = True
