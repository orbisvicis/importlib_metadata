#!/usr/bin/env python3

extensions = [
    'sphinx.ext.autodoc',
    'jaraco.packaging.sphinx',
]

master_doc = "index"

# Link dates and other references in the changelog
extensions += ['rst.linker']
link_files = {
    '../CHANGES.rst': dict(
        using=dict(GH='https://github.com'),
        replace=[
            dict(
                pattern=r'(Issue #|\B#)(?P<issue>\d+)',
                url='{package_url}/issues/{issue}',
            ),
            dict(
                pattern=r'(?m:^((?P<scm_version>v?\d+(\.\d+){1,2}))\n[-=]+\n)',
                with_scm='{text}\n{rev[timestamp]:%d %b %Y}\n',
            ),
            dict(
                pattern=r'PEP[- ](?P<pep_number>\d+)',
                url='https://peps.python.org/pep-{pep_number:0>4}/',
            ),
            dict(
                pattern=r'(Python #|py-)(?P<python>\d+)',
                url='https://github.com/python/cpython/issues/{python}',
            ),
        ],
    )
}

# Be strict about any broken references
nitpicky = True

# Include Python intersphinx mapping to prevent failures
# jaraco/skeleton#51
extensions += ['sphinx.ext.intersphinx']
intersphinx_mapping = {
    'python': ('https://docs.python.org/3', None),
}

<<<<<<< HEAD
intersphinx_mapping.update(
    importlib_resources=(
        'https://importlib-resources.readthedocs.io/en/latest/',
        None,
    ),
)

# Workaround for #316
nitpick_ignore = [
    ('py:class', 'importlib_metadata.EntryPoints'),
    ('py:class', 'importlib_metadata.SelectableGroups'),
    ('py:class', 'importlib_metadata._meta._T'),
]

extensions += ['jaraco.tidelift']
=======
# Preserve authored syntax for defaults
autodoc_preserve_defaults = True
>>>>>>> b4f0ae62
<|MERGE_RESOLUTION|>--- conflicted
+++ resolved
@@ -43,7 +43,11 @@
     'python': ('https://docs.python.org/3', None),
 }
 
-<<<<<<< HEAD
+# Preserve authored syntax for defaults
+autodoc_preserve_defaults = True
+
+extensions += ['jaraco.tidelift']
+
 intersphinx_mapping.update(
     importlib_resources=(
         'https://importlib-resources.readthedocs.io/en/latest/',
@@ -56,10 +60,4 @@
     ('py:class', 'importlib_metadata.EntryPoints'),
     ('py:class', 'importlib_metadata.SelectableGroups'),
     ('py:class', 'importlib_metadata._meta._T'),
-]
-
-extensions += ['jaraco.tidelift']
-=======
-# Preserve authored syntax for defaults
-autodoc_preserve_defaults = True
->>>>>>> b4f0ae62
+]